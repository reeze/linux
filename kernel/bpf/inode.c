--- conflicted
+++ resolved
@@ -563,14 +563,8 @@
 	return 0;
 }
 
-<<<<<<< HEAD
-static void bpf_destroy_inode_deferred(struct rcu_head *head)
-{
-	struct inode *inode = container_of(head, struct inode, i_rcu);
-=======
 static void bpf_free_inode(struct inode *inode)
 {
->>>>>>> 0ecfebd2
 	enum bpf_type type;
 
 	if (S_ISLNK(inode->i_mode))
@@ -580,23 +574,11 @@
 	free_inode_nonrcu(inode);
 }
 
-<<<<<<< HEAD
-static void bpf_destroy_inode(struct inode *inode)
-{
-	call_rcu(&inode->i_rcu, bpf_destroy_inode_deferred);
-}
-
-=======
->>>>>>> 0ecfebd2
 static const struct super_operations bpf_super_ops = {
 	.statfs		= simple_statfs,
 	.drop_inode	= generic_delete_inode,
 	.show_options	= bpf_show_options,
-<<<<<<< HEAD
-	.destroy_inode	= bpf_destroy_inode,
-=======
 	.free_inode	= bpf_free_inode,
->>>>>>> 0ecfebd2
 };
 
 enum {
