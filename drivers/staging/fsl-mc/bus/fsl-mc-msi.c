// SPDX-License-Identifier: GPL-2.0
/*
 * Freescale Management Complex (MC) bus driver MSI support
 *
 * Copyright (C) 2015-2016 Freescale Semiconductor, Inc.
 * Author: German Rivera <German.Rivera@freescale.com>
 *
 */

#include <linux/of_device.h>
#include <linux/of_address.h>
#include <linux/of_irq.h>
#include <linux/irq.h>
#include <linux/irqdomain.h>
#include <linux/msi.h>
#include "fsl-mc-private.h"

#ifdef GENERIC_MSI_DOMAIN_OPS
/*
 * Generate a unique ID identifying the interrupt (only used within the MSI
 * irqdomain.  Combine the icid with the interrupt index.
 */
static irq_hw_number_t fsl_mc_domain_calc_hwirq(struct fsl_mc_device *dev,
						struct msi_desc *desc)
{
	/*
	 * Make the base hwirq value for ICID*10000 so it is readable
	 * as a decimal value in /proc/interrupts.
	 */
	return (irq_hw_number_t)(desc->fsl_mc.msi_index + (dev->icid * 10000));
}

static void fsl_mc_msi_set_desc(msi_alloc_info_t *arg,
				struct msi_desc *desc)
{
	arg->desc = desc;
	arg->hwirq = fsl_mc_domain_calc_hwirq(to_fsl_mc_device(desc->dev),
					      desc);
}
#else
#define fsl_mc_msi_set_desc NULL
#endif

static void fsl_mc_msi_update_dom_ops(struct msi_domain_info *info)
{
	struct msi_domain_ops *ops = info->ops;

	if (!ops)
		return;

	/*
	 * set_desc should not be set by the caller
	 */
	if (!ops->set_desc)
		ops->set_desc = fsl_mc_msi_set_desc;
}

static void __fsl_mc_msi_write_msg(struct fsl_mc_device *mc_bus_dev,
				   struct fsl_mc_device_irq *mc_dev_irq)
{
	int error;
	struct fsl_mc_device *owner_mc_dev = mc_dev_irq->mc_dev;
	struct msi_desc *msi_desc = mc_dev_irq->msi_desc;
	struct dprc_irq_cfg irq_cfg;

	/*
	 * msi_desc->msg.address is 0x0 when this function is invoked in
	 * the free_irq() code path. In this case, for the MC, we don't
	 * really need to "unprogram" the MSI, so we just return.
	 */
	if (msi_desc->msg.address_lo == 0x0 && msi_desc->msg.address_hi == 0x0)
		return;

	if (!owner_mc_dev)
		return;

	irq_cfg.paddr = ((u64)msi_desc->msg.address_hi << 32) |
			msi_desc->msg.address_lo;
	irq_cfg.val = msi_desc->msg.data;
	irq_cfg.irq_num = msi_desc->irq;

	if (owner_mc_dev == mc_bus_dev) {
		/*
		 * IRQ is for the mc_bus_dev's DPRC itself
		 */
		error = dprc_set_irq(mc_bus_dev->mc_io,
				     MC_CMD_FLAG_INTR_DIS | MC_CMD_FLAG_PRI,
				     mc_bus_dev->mc_handle,
				     mc_dev_irq->dev_irq_index,
				     &irq_cfg);
		if (error < 0) {
			dev_err(&owner_mc_dev->dev,
				"dprc_set_irq() failed: %d\n", error);
		}
	} else {
		/*
		 * IRQ is for for a child device of mc_bus_dev
		 */
		error = dprc_set_obj_irq(mc_bus_dev->mc_io,
					 MC_CMD_FLAG_INTR_DIS | MC_CMD_FLAG_PRI,
					 mc_bus_dev->mc_handle,
					 owner_mc_dev->obj_desc.type,
					 owner_mc_dev->obj_desc.id,
					 mc_dev_irq->dev_irq_index,
					 &irq_cfg);
		if (error < 0) {
			dev_err(&owner_mc_dev->dev,
				"dprc_obj_set_irq() failed: %d\n", error);
		}
	}
}

/*
 * NOTE: This function is invoked with interrupts disabled
 */
static void fsl_mc_msi_write_msg(struct irq_data *irq_data,
				 struct msi_msg *msg)
{
	struct msi_desc *msi_desc = irq_data_get_msi_desc(irq_data);
	struct fsl_mc_device *mc_bus_dev = to_fsl_mc_device(msi_desc->dev);
	struct fsl_mc_bus *mc_bus = to_fsl_mc_bus(mc_bus_dev);
	struct fsl_mc_device_irq *mc_dev_irq =
		&mc_bus->irq_resources[msi_desc->fsl_mc.msi_index];

	msi_desc->msg = *msg;

	/*
	 * Program the MSI (paddr, value) pair in the device:
	 */
	__fsl_mc_msi_write_msg(mc_bus_dev, mc_dev_irq);
}

static void fsl_mc_msi_update_chip_ops(struct msi_domain_info *info)
{
	struct irq_chip *chip = info->chip;

<<<<<<< HEAD
	if (WARN_ON(!chip))
=======
	if (!chip)
>>>>>>> 661e50bc
		return;

	/*
	 * irq_write_msi_msg should not be set by the caller
	 */
	if (!chip->irq_write_msi_msg)
		chip->irq_write_msi_msg = fsl_mc_msi_write_msg;
}

/**
 * fsl_mc_msi_create_irq_domain - Create a fsl-mc MSI interrupt domain
 * @np:		Optional device-tree node of the interrupt controller
 * @info:	MSI domain info
 * @parent:	Parent irq domain
 *
 * Updates the domain and chip ops and creates a fsl-mc MSI
 * interrupt domain.
 *
 * Returns:
 * A domain pointer or NULL in case of failure.
 */
struct irq_domain *fsl_mc_msi_create_irq_domain(struct fwnode_handle *fwnode,
						struct msi_domain_info *info,
						struct irq_domain *parent)
{
	struct irq_domain *domain;

	if (info->flags & MSI_FLAG_USE_DEF_DOM_OPS)
		fsl_mc_msi_update_dom_ops(info);
	if (info->flags & MSI_FLAG_USE_DEF_CHIP_OPS)
		fsl_mc_msi_update_chip_ops(info);

	domain = msi_create_irq_domain(fwnode, info, parent);
	if (domain)
		irq_domain_update_bus_token(domain, DOMAIN_BUS_FSL_MC_MSI);

	return domain;
}

int fsl_mc_find_msi_domain(struct device *mc_platform_dev,
			   struct irq_domain **mc_msi_domain)
{
	struct irq_domain *msi_domain;
	struct device_node *mc_of_node = mc_platform_dev->of_node;

	msi_domain = of_msi_get_domain(mc_platform_dev, mc_of_node,
				       DOMAIN_BUS_FSL_MC_MSI);
	if (!msi_domain) {
		pr_err("Unable to find fsl-mc MSI domain for %pOF\n",
		       mc_of_node);

		return -ENOENT;
	}

	*mc_msi_domain = msi_domain;
	return 0;
}

static void fsl_mc_msi_free_descs(struct device *dev)
{
	struct msi_desc *desc, *tmp;

	list_for_each_entry_safe(desc, tmp, dev_to_msi_list(dev), list) {
		list_del(&desc->list);
		free_msi_entry(desc);
	}
}

static int fsl_mc_msi_alloc_descs(struct device *dev, unsigned int irq_count)

{
	unsigned int i;
	int error;
	struct msi_desc *msi_desc;

	for (i = 0; i < irq_count; i++) {
		msi_desc = alloc_msi_entry(dev, 1, NULL);
		if (!msi_desc) {
			dev_err(dev, "Failed to allocate msi entry\n");
			error = -ENOMEM;
			goto cleanup_msi_descs;
		}

		msi_desc->fsl_mc.msi_index = i;
		INIT_LIST_HEAD(&msi_desc->list);
		list_add_tail(&msi_desc->list, dev_to_msi_list(dev));
	}

	return 0;

cleanup_msi_descs:
	fsl_mc_msi_free_descs(dev);
	return error;
}

int fsl_mc_msi_domain_alloc_irqs(struct device *dev,
				 unsigned int irq_count)
{
	struct irq_domain *msi_domain;
	int error;

	if (!list_empty(dev_to_msi_list(dev)))
		return -EINVAL;

	error = fsl_mc_msi_alloc_descs(dev, irq_count);
	if (error < 0)
		return error;

	msi_domain = dev_get_msi_domain(dev);
	if (!msi_domain) {
		error = -EINVAL;
		goto cleanup_msi_descs;
	}

	/*
	 * NOTE: Calling this function will trigger the invocation of the
	 * its_fsl_mc_msi_prepare() callback
	 */
	error = msi_domain_alloc_irqs(msi_domain, dev, irq_count);

	if (error) {
		dev_err(dev, "Failed to allocate IRQs\n");
		goto cleanup_msi_descs;
	}

	return 0;

cleanup_msi_descs:
	fsl_mc_msi_free_descs(dev);
	return error;
}

void fsl_mc_msi_domain_free_irqs(struct device *dev)
{
	struct irq_domain *msi_domain;

	msi_domain = dev_get_msi_domain(dev);
	if (!msi_domain)
		return;

	msi_domain_free_irqs(msi_domain, dev);

	if (list_empty(dev_to_msi_list(dev)))
		return;

	fsl_mc_msi_free_descs(dev);
}<|MERGE_RESOLUTION|>--- conflicted
+++ resolved
@@ -134,11 +134,7 @@
 {
 	struct irq_chip *chip = info->chip;
 
-<<<<<<< HEAD
-	if (WARN_ON(!chip))
-=======
 	if (!chip)
->>>>>>> 661e50bc
 		return;
 
 	/*
