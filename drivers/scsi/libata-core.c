--- conflicted
+++ resolved
@@ -64,16 +64,10 @@
 static unsigned int ata_dev_init_params(struct ata_port *ap,
 					struct ata_device *dev);
 static void ata_set_mode(struct ata_port *ap);
-<<<<<<< HEAD
-static void ata_dev_set_xfermode(struct ata_port *ap, struct ata_device *dev);
-static void ata_pio_error(struct ata_port *ap);
-static unsigned int ata_dev_xfermask(struct ata_port *ap,
-				     struct ata_device *dev);
-=======
 static unsigned int ata_dev_set_xfermode(struct ata_port *ap,
 					 struct ata_device *dev);
 static void ata_dev_xfermask(struct ata_port *ap, struct ata_device *dev);
->>>>>>> aec5c3c1
+static void ata_pio_error(struct ata_port *ap);
 
 static unsigned int ata_unique_id = 1;
 static struct workqueue_struct *ata_wq;
