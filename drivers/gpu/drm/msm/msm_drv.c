/*
 * Copyright (C) 2013 Red Hat
 * Author: Rob Clark <robdclark@gmail.com>
 *
 * This program is free software; you can redistribute it and/or modify it
 * under the terms of the GNU General Public License version 2 as published by
 * the Free Software Foundation.
 *
 * This program is distributed in the hope that it will be useful, but WITHOUT
 * ANY WARRANTY; without even the implied warranty of MERCHANTABILITY or
 * FITNESS FOR A PARTICULAR PURPOSE.  See the GNU General Public License for
 * more details.
 *
 * You should have received a copy of the GNU General Public License along with
 * this program.  If not, see <http://www.gnu.org/licenses/>.
 */

#include <drm/drm_of.h>

#include "msm_drv.h"
#include "msm_debugfs.h"
#include "msm_fence.h"
#include "msm_gpu.h"
#include "msm_kms.h"


/*
 * MSM driver version:
 * - 1.0.0 - initial interface
 * - 1.1.0 - adds madvise, and support for submits with > 4 cmd buffers
 * - 1.2.0 - adds explicit fence support for submit ioctl
 * - 1.3.0 - adds GMEM_BASE + NR_RINGS params, SUBMITQUEUE_NEW +
 *           SUBMITQUEUE_CLOSE ioctls, and MSM_INFO_IOVA flag for
 *           MSM_GEM_INFO ioctl.
 */
#define MSM_VERSION_MAJOR	1
#define MSM_VERSION_MINOR	3
#define MSM_VERSION_PATCHLEVEL	0

static const struct drm_mode_config_funcs mode_config_funcs = {
	.fb_create = msm_framebuffer_create,
<<<<<<< HEAD
	.output_poll_changed = msm_fb_output_poll_changed,
=======
	.output_poll_changed = drm_fb_helper_output_poll_changed,
>>>>>>> 661e50bc
	.atomic_check = drm_atomic_helper_check,
	.atomic_commit = msm_atomic_commit,
	.atomic_state_alloc = msm_atomic_state_alloc,
	.atomic_state_clear = msm_atomic_state_clear,
	.atomic_state_free = msm_atomic_state_free,
};

#ifdef CONFIG_DRM_MSM_REGISTER_LOGGING
static bool reglog = false;
MODULE_PARM_DESC(reglog, "Enable register read/write logging");
module_param(reglog, bool, 0600);
#else
#define reglog 0
#endif

#ifdef CONFIG_DRM_FBDEV_EMULATION
static bool fbdev = true;
MODULE_PARM_DESC(fbdev, "Enable fbdev compat layer");
module_param(fbdev, bool, 0600);
#endif

static char *vram = "16m";
MODULE_PARM_DESC(vram, "Configure VRAM size (for devices without IOMMU/GPUMMU)");
module_param(vram, charp, 0);

bool dumpstate = false;
MODULE_PARM_DESC(dumpstate, "Dump KMS state on errors");
module_param(dumpstate, bool, 0600);

static bool modeset = true;
MODULE_PARM_DESC(modeset, "Use kernel modesetting [KMS] (1=on (default), 0=disable)");
module_param(modeset, bool, 0600);

/*
 * Util/helpers:
 */

struct clk *msm_clk_get(struct platform_device *pdev, const char *name)
{
	struct clk *clk;
	char name2[32];

	clk = devm_clk_get(&pdev->dev, name);
	if (!IS_ERR(clk) || PTR_ERR(clk) == -EPROBE_DEFER)
		return clk;

	snprintf(name2, sizeof(name2), "%s_clk", name);

	clk = devm_clk_get(&pdev->dev, name2);
	if (!IS_ERR(clk))
		dev_warn(&pdev->dev, "Using legacy clk name binding.  Use "
				"\"%s\" instead of \"%s\"\n", name, name2);

	return clk;
}

void __iomem *msm_ioremap(struct platform_device *pdev, const char *name,
		const char *dbgname)
{
	struct resource *res;
	unsigned long size;
	void __iomem *ptr;

	if (name)
		res = platform_get_resource_byname(pdev, IORESOURCE_MEM, name);
	else
		res = platform_get_resource(pdev, IORESOURCE_MEM, 0);

	if (!res) {
		dev_err(&pdev->dev, "failed to get memory resource: %s\n", name);
		return ERR_PTR(-EINVAL);
	}

	size = resource_size(res);

	ptr = devm_ioremap_nocache(&pdev->dev, res->start, size);
	if (!ptr) {
		dev_err(&pdev->dev, "failed to ioremap: %s\n", name);
		return ERR_PTR(-ENOMEM);
	}

	if (reglog)
		printk(KERN_DEBUG "IO:region %s %p %08lx\n", dbgname, ptr, size);

	return ptr;
}

void msm_writel(u32 data, void __iomem *addr)
{
	if (reglog)
		printk(KERN_DEBUG "IO:W %p %08x\n", addr, data);
	writel(data, addr);
}

u32 msm_readl(const void __iomem *addr)
{
	u32 val = readl(addr);
	if (reglog)
		pr_err("IO:R %p %08x\n", addr, val);
	return val;
}

struct vblank_event {
	struct list_head node;
	int crtc_id;
	bool enable;
};

static void vblank_ctrl_worker(struct work_struct *work)
{
	struct msm_vblank_ctrl *vbl_ctrl = container_of(work,
						struct msm_vblank_ctrl, work);
	struct msm_drm_private *priv = container_of(vbl_ctrl,
					struct msm_drm_private, vblank_ctrl);
	struct msm_kms *kms = priv->kms;
	struct vblank_event *vbl_ev, *tmp;
	unsigned long flags;

	spin_lock_irqsave(&vbl_ctrl->lock, flags);
	list_for_each_entry_safe(vbl_ev, tmp, &vbl_ctrl->event_list, node) {
		list_del(&vbl_ev->node);
		spin_unlock_irqrestore(&vbl_ctrl->lock, flags);

		if (vbl_ev->enable)
			kms->funcs->enable_vblank(kms,
						priv->crtcs[vbl_ev->crtc_id]);
		else
			kms->funcs->disable_vblank(kms,
						priv->crtcs[vbl_ev->crtc_id]);

		kfree(vbl_ev);

		spin_lock_irqsave(&vbl_ctrl->lock, flags);
	}

	spin_unlock_irqrestore(&vbl_ctrl->lock, flags);
}

static int vblank_ctrl_queue_work(struct msm_drm_private *priv,
					int crtc_id, bool enable)
{
	struct msm_vblank_ctrl *vbl_ctrl = &priv->vblank_ctrl;
	struct vblank_event *vbl_ev;
	unsigned long flags;

	vbl_ev = kzalloc(sizeof(*vbl_ev), GFP_ATOMIC);
	if (!vbl_ev)
		return -ENOMEM;

	vbl_ev->crtc_id = crtc_id;
	vbl_ev->enable = enable;

	spin_lock_irqsave(&vbl_ctrl->lock, flags);
	list_add_tail(&vbl_ev->node, &vbl_ctrl->event_list);
	spin_unlock_irqrestore(&vbl_ctrl->lock, flags);

	queue_work(priv->wq, &vbl_ctrl->work);

	return 0;
}

static int msm_drm_uninit(struct device *dev)
{
	struct platform_device *pdev = to_platform_device(dev);
	struct drm_device *ddev = platform_get_drvdata(pdev);
	struct msm_drm_private *priv = ddev->dev_private;
	struct msm_kms *kms = priv->kms;
	struct msm_vblank_ctrl *vbl_ctrl = &priv->vblank_ctrl;
	struct vblank_event *vbl_ev, *tmp;

	/* We must cancel and cleanup any pending vblank enable/disable
	 * work before drm_irq_uninstall() to avoid work re-enabling an
	 * irq after uninstall has disabled it.
	 */
	cancel_work_sync(&vbl_ctrl->work);
	list_for_each_entry_safe(vbl_ev, tmp, &vbl_ctrl->event_list, node) {
		list_del(&vbl_ev->node);
		kfree(vbl_ev);
	}

	msm_gem_shrinker_cleanup(ddev);

	drm_kms_helper_poll_fini(ddev);

	drm_dev_unregister(ddev);

	msm_perf_debugfs_cleanup(priv);
	msm_rd_debugfs_cleanup(priv);

#ifdef CONFIG_DRM_FBDEV_EMULATION
	if (fbdev && priv->fbdev)
		msm_fbdev_free(ddev);
#endif
	drm_mode_config_cleanup(ddev);

	pm_runtime_get_sync(dev);
	drm_irq_uninstall(ddev);
	pm_runtime_put_sync(dev);

	flush_workqueue(priv->wq);
	destroy_workqueue(priv->wq);

	flush_workqueue(priv->atomic_wq);
	destroy_workqueue(priv->atomic_wq);

	if (kms && kms->funcs)
		kms->funcs->destroy(kms);

	if (priv->vram.paddr) {
		unsigned long attrs = DMA_ATTR_NO_KERNEL_MAPPING;
		drm_mm_takedown(&priv->vram.mm);
		dma_free_attrs(dev, priv->vram.size, NULL,
			       priv->vram.paddr, attrs);
	}

	component_unbind_all(dev, ddev);

	msm_mdss_destroy(ddev);

	ddev->dev_private = NULL;
	drm_dev_unref(ddev);

	kfree(priv);

	return 0;
}

static int get_mdp_ver(struct platform_device *pdev)
{
	struct device *dev = &pdev->dev;

	return (int) (unsigned long) of_device_get_match_data(dev);
}

#include <linux/of_address.h>

static int msm_init_vram(struct drm_device *dev)
{
	struct msm_drm_private *priv = dev->dev_private;
	struct device_node *node;
	unsigned long size = 0;
	int ret = 0;

	/* In the device-tree world, we could have a 'memory-region'
	 * phandle, which gives us a link to our "vram".  Allocating
	 * is all nicely abstracted behind the dma api, but we need
	 * to know the entire size to allocate it all in one go. There
	 * are two cases:
	 *  1) device with no IOMMU, in which case we need exclusive
	 *     access to a VRAM carveout big enough for all gpu
	 *     buffers
	 *  2) device with IOMMU, but where the bootloader puts up
	 *     a splash screen.  In this case, the VRAM carveout
	 *     need only be large enough for fbdev fb.  But we need
	 *     exclusive access to the buffer to avoid the kernel
	 *     using those pages for other purposes (which appears
	 *     as corruption on screen before we have a chance to
	 *     load and do initial modeset)
	 */

	node = of_parse_phandle(dev->dev->of_node, "memory-region", 0);
	if (node) {
		struct resource r;
		ret = of_address_to_resource(node, 0, &r);
		of_node_put(node);
		if (ret)
			return ret;
		size = r.end - r.start;
		DRM_INFO("using VRAM carveout: %lx@%pa\n", size, &r.start);

		/* if we have no IOMMU, then we need to use carveout allocator.
		 * Grab the entire CMA chunk carved out in early startup in
		 * mach-msm:
		 */
	} else if (!iommu_present(&platform_bus_type)) {
		DRM_INFO("using %s VRAM carveout\n", vram);
		size = memparse(vram, NULL);
	}

	if (size) {
		unsigned long attrs = 0;
		void *p;

		priv->vram.size = size;

		drm_mm_init(&priv->vram.mm, 0, (size >> PAGE_SHIFT) - 1);
		spin_lock_init(&priv->vram.lock);

		attrs |= DMA_ATTR_NO_KERNEL_MAPPING;
		attrs |= DMA_ATTR_WRITE_COMBINE;

		/* note that for no-kernel-mapping, the vaddr returned
		 * is bogus, but non-null if allocation succeeded:
		 */
		p = dma_alloc_attrs(dev->dev, size,
				&priv->vram.paddr, GFP_KERNEL, attrs);
		if (!p) {
			dev_err(dev->dev, "failed to allocate VRAM\n");
			priv->vram.paddr = 0;
			return -ENOMEM;
		}

		dev_info(dev->dev, "VRAM: %08x->%08x\n",
				(uint32_t)priv->vram.paddr,
				(uint32_t)(priv->vram.paddr + size));
	}

	return ret;
}

static int msm_drm_init(struct device *dev, struct drm_driver *drv)
{
	struct platform_device *pdev = to_platform_device(dev);
	struct drm_device *ddev;
	struct msm_drm_private *priv;
	struct msm_kms *kms;
	int ret;

	ddev = drm_dev_alloc(drv, dev);
	if (IS_ERR(ddev)) {
		dev_err(dev, "failed to allocate drm_device\n");
		return PTR_ERR(ddev);
	}

	platform_set_drvdata(pdev, ddev);

	priv = kzalloc(sizeof(*priv), GFP_KERNEL);
	if (!priv) {
		drm_dev_unref(ddev);
		return -ENOMEM;
	}

	ddev->dev_private = priv;
	priv->dev = ddev;

	ret = msm_mdss_init(ddev);
	if (ret) {
		kfree(priv);
		drm_dev_unref(ddev);
		return ret;
	}

	priv->wq = alloc_ordered_workqueue("msm", 0);
	priv->atomic_wq = alloc_ordered_workqueue("msm:atomic", 0);
	init_waitqueue_head(&priv->pending_crtcs_event);

	INIT_LIST_HEAD(&priv->inactive_list);
	INIT_LIST_HEAD(&priv->vblank_ctrl.event_list);
	INIT_WORK(&priv->vblank_ctrl.work, vblank_ctrl_worker);
	spin_lock_init(&priv->vblank_ctrl.lock);

	drm_mode_config_init(ddev);

	/* Bind all our sub-components: */
	ret = component_bind_all(dev, ddev);
	if (ret) {
		msm_mdss_destroy(ddev);
		kfree(priv);
		drm_dev_unref(ddev);
		return ret;
	}

	ret = msm_init_vram(ddev);
	if (ret)
		goto fail;

	msm_gem_shrinker_init(ddev);

	switch (get_mdp_ver(pdev)) {
	case 4:
		kms = mdp4_kms_init(ddev);
		priv->kms = kms;
		break;
	case 5:
		kms = mdp5_kms_init(ddev);
		break;
	default:
		kms = ERR_PTR(-ENODEV);
		break;
	}

	if (IS_ERR(kms)) {
		/*
		 * NOTE: once we have GPU support, having no kms should not
		 * be considered fatal.. ideally we would still support gpu
		 * and (for example) use dmabuf/prime to share buffers with
		 * imx drm driver on iMX5
		 */
		dev_err(dev, "failed to load kms\n");
		ret = PTR_ERR(kms);
		goto fail;
	}

	if (kms) {
		ret = kms->funcs->hw_init(kms);
		if (ret) {
			dev_err(dev, "kms hw init failed: %d\n", ret);
			goto fail;
		}
	}

	ddev->mode_config.funcs = &mode_config_funcs;

	ret = drm_vblank_init(ddev, priv->num_crtcs);
	if (ret < 0) {
		dev_err(dev, "failed to initialize vblank\n");
		goto fail;
	}

	if (kms) {
		pm_runtime_get_sync(dev);
		ret = drm_irq_install(ddev, kms->irq);
		pm_runtime_put_sync(dev);
		if (ret < 0) {
			dev_err(dev, "failed to install IRQ handler\n");
			goto fail;
		}
	}

	ret = drm_dev_register(ddev, 0);
	if (ret)
		goto fail;

	drm_mode_config_reset(ddev);

#ifdef CONFIG_DRM_FBDEV_EMULATION
	if (fbdev)
		priv->fbdev = msm_fbdev_init(ddev);
#endif

	ret = msm_debugfs_late_init(ddev);
	if (ret)
		goto fail;

	drm_kms_helper_poll_init(ddev);

	return 0;

fail:
	msm_drm_uninit(dev);
	return ret;
}

/*
 * DRM operations:
 */

static void load_gpu(struct drm_device *dev)
{
	static DEFINE_MUTEX(init_lock);
	struct msm_drm_private *priv = dev->dev_private;

	mutex_lock(&init_lock);

	if (!priv->gpu)
		priv->gpu = adreno_load_gpu(dev);

	mutex_unlock(&init_lock);
}

static int context_init(struct drm_device *dev, struct drm_file *file)
{
	struct msm_file_private *ctx;

	ctx = kzalloc(sizeof(*ctx), GFP_KERNEL);
	if (!ctx)
		return -ENOMEM;

	msm_submitqueue_init(dev, ctx);

	file->driver_priv = ctx;

	return 0;
}

static int msm_open(struct drm_device *dev, struct drm_file *file)
{
	/* For now, load gpu on open.. to avoid the requirement of having
	 * firmware in the initrd.
	 */
	load_gpu(dev);

	return context_init(dev, file);
}

static void context_close(struct msm_file_private *ctx)
{
	msm_submitqueue_close(ctx);
	kfree(ctx);
}

static void msm_postclose(struct drm_device *dev, struct drm_file *file)
{
	struct msm_drm_private *priv = dev->dev_private;
	struct msm_file_private *ctx = file->driver_priv;

	mutex_lock(&dev->struct_mutex);
	if (ctx == priv->lastctx)
		priv->lastctx = NULL;
	mutex_unlock(&dev->struct_mutex);

	context_close(ctx);
<<<<<<< HEAD
}

static void msm_lastclose(struct drm_device *dev)
{
	struct msm_drm_private *priv = dev->dev_private;
	if (priv->fbdev)
		drm_fb_helper_restore_fbdev_mode_unlocked(priv->fbdev);
=======
>>>>>>> 661e50bc
}

static irqreturn_t msm_irq(int irq, void *arg)
{
	struct drm_device *dev = arg;
	struct msm_drm_private *priv = dev->dev_private;
	struct msm_kms *kms = priv->kms;
	BUG_ON(!kms);
	return kms->funcs->irq(kms);
}

static void msm_irq_preinstall(struct drm_device *dev)
{
	struct msm_drm_private *priv = dev->dev_private;
	struct msm_kms *kms = priv->kms;
	BUG_ON(!kms);
	kms->funcs->irq_preinstall(kms);
}

static int msm_irq_postinstall(struct drm_device *dev)
{
	struct msm_drm_private *priv = dev->dev_private;
	struct msm_kms *kms = priv->kms;
	BUG_ON(!kms);
	return kms->funcs->irq_postinstall(kms);
}

static void msm_irq_uninstall(struct drm_device *dev)
{
	struct msm_drm_private *priv = dev->dev_private;
	struct msm_kms *kms = priv->kms;
	BUG_ON(!kms);
	kms->funcs->irq_uninstall(kms);
}

static int msm_enable_vblank(struct drm_device *dev, unsigned int pipe)
{
	struct msm_drm_private *priv = dev->dev_private;
	struct msm_kms *kms = priv->kms;
	if (!kms)
		return -ENXIO;
	DBG("dev=%p, crtc=%u", dev, pipe);
	return vblank_ctrl_queue_work(priv, pipe, true);
}

static void msm_disable_vblank(struct drm_device *dev, unsigned int pipe)
{
	struct msm_drm_private *priv = dev->dev_private;
	struct msm_kms *kms = priv->kms;
	if (!kms)
		return;
	DBG("dev=%p, crtc=%u", dev, pipe);
	vblank_ctrl_queue_work(priv, pipe, false);
}

/*
 * DRM ioctls:
 */

static int msm_ioctl_get_param(struct drm_device *dev, void *data,
		struct drm_file *file)
{
	struct msm_drm_private *priv = dev->dev_private;
	struct drm_msm_param *args = data;
	struct msm_gpu *gpu;

	/* for now, we just have 3d pipe.. eventually this would need to
	 * be more clever to dispatch to appropriate gpu module:
	 */
	if (args->pipe != MSM_PIPE_3D0)
		return -EINVAL;

	gpu = priv->gpu;

	if (!gpu)
		return -ENXIO;

	return gpu->funcs->get_param(gpu, args->param, &args->value);
}

static int msm_ioctl_gem_new(struct drm_device *dev, void *data,
		struct drm_file *file)
{
	struct drm_msm_gem_new *args = data;

	if (args->flags & ~MSM_BO_FLAGS) {
		DRM_ERROR("invalid flags: %08x\n", args->flags);
		return -EINVAL;
	}

	return msm_gem_new_handle(dev, file, args->size,
			args->flags, &args->handle);
}

static inline ktime_t to_ktime(struct drm_msm_timespec timeout)
{
	return ktime_set(timeout.tv_sec, timeout.tv_nsec);
}

static int msm_ioctl_gem_cpu_prep(struct drm_device *dev, void *data,
		struct drm_file *file)
{
	struct drm_msm_gem_cpu_prep *args = data;
	struct drm_gem_object *obj;
	ktime_t timeout = to_ktime(args->timeout);
	int ret;

	if (args->op & ~MSM_PREP_FLAGS) {
		DRM_ERROR("invalid op: %08x\n", args->op);
		return -EINVAL;
	}

	obj = drm_gem_object_lookup(file, args->handle);
	if (!obj)
		return -ENOENT;

	ret = msm_gem_cpu_prep(obj, args->op, &timeout);

	drm_gem_object_unreference_unlocked(obj);

	return ret;
}

static int msm_ioctl_gem_cpu_fini(struct drm_device *dev, void *data,
		struct drm_file *file)
{
	struct drm_msm_gem_cpu_fini *args = data;
	struct drm_gem_object *obj;
	int ret;

	obj = drm_gem_object_lookup(file, args->handle);
	if (!obj)
		return -ENOENT;

	ret = msm_gem_cpu_fini(obj);

	drm_gem_object_unreference_unlocked(obj);

	return ret;
}

static int msm_ioctl_gem_info_iova(struct drm_device *dev,
		struct drm_gem_object *obj, uint64_t *iova)
{
	struct msm_drm_private *priv = dev->dev_private;

	if (!priv->gpu)
		return -EINVAL;

	return msm_gem_get_iova(obj, priv->gpu->aspace, iova);
}

static int msm_ioctl_gem_info(struct drm_device *dev, void *data,
		struct drm_file *file)
{
	struct drm_msm_gem_info *args = data;
	struct drm_gem_object *obj;
	int ret = 0;

	if (args->flags & ~MSM_INFO_FLAGS)
		return -EINVAL;

	obj = drm_gem_object_lookup(file, args->handle);
	if (!obj)
		return -ENOENT;

	if (args->flags & MSM_INFO_IOVA) {
		uint64_t iova;

		ret = msm_ioctl_gem_info_iova(dev, obj, &iova);
		if (!ret)
			args->offset = iova;
	} else {
		args->offset = msm_gem_mmap_offset(obj);
	}

	drm_gem_object_unreference_unlocked(obj);

	return ret;
}

static int msm_ioctl_wait_fence(struct drm_device *dev, void *data,
		struct drm_file *file)
{
	struct msm_drm_private *priv = dev->dev_private;
	struct drm_msm_wait_fence *args = data;
	ktime_t timeout = to_ktime(args->timeout);
	struct msm_gpu_submitqueue *queue;
	struct msm_gpu *gpu = priv->gpu;
	int ret;

	if (args->pad) {
		DRM_ERROR("invalid pad: %08x\n", args->pad);
		return -EINVAL;
	}

	if (!gpu)
		return 0;

	queue = msm_submitqueue_get(file->driver_priv, args->queueid);
	if (!queue)
		return -ENOENT;

	ret = msm_wait_fence(gpu->rb[queue->prio]->fctx, args->fence, &timeout,
		true);

	msm_submitqueue_put(queue);
	return ret;
}

static int msm_ioctl_gem_madvise(struct drm_device *dev, void *data,
		struct drm_file *file)
{
	struct drm_msm_gem_madvise *args = data;
	struct drm_gem_object *obj;
	int ret;

	switch (args->madv) {
	case MSM_MADV_DONTNEED:
	case MSM_MADV_WILLNEED:
		break;
	default:
		return -EINVAL;
	}

	ret = mutex_lock_interruptible(&dev->struct_mutex);
	if (ret)
		return ret;

	obj = drm_gem_object_lookup(file, args->handle);
	if (!obj) {
		ret = -ENOENT;
		goto unlock;
	}

	ret = msm_gem_madvise(obj, args->madv);
	if (ret >= 0) {
		args->retained = ret;
		ret = 0;
	}

	drm_gem_object_unreference(obj);

unlock:
	mutex_unlock(&dev->struct_mutex);
	return ret;
}


static int msm_ioctl_submitqueue_new(struct drm_device *dev, void *data,
		struct drm_file *file)
{
	struct drm_msm_submitqueue *args = data;

	if (args->flags & ~MSM_SUBMITQUEUE_FLAGS)
		return -EINVAL;

	return msm_submitqueue_create(dev, file->driver_priv, args->prio,
		args->flags, &args->id);
}


static int msm_ioctl_submitqueue_close(struct drm_device *dev, void *data,
		struct drm_file *file)
{
	u32 id = *(u32 *) data;

	return msm_submitqueue_remove(file->driver_priv, id);
}

static const struct drm_ioctl_desc msm_ioctls[] = {
	DRM_IOCTL_DEF_DRV(MSM_GET_PARAM,    msm_ioctl_get_param,    DRM_AUTH|DRM_RENDER_ALLOW),
	DRM_IOCTL_DEF_DRV(MSM_GEM_NEW,      msm_ioctl_gem_new,      DRM_AUTH|DRM_RENDER_ALLOW),
	DRM_IOCTL_DEF_DRV(MSM_GEM_INFO,     msm_ioctl_gem_info,     DRM_AUTH|DRM_RENDER_ALLOW),
	DRM_IOCTL_DEF_DRV(MSM_GEM_CPU_PREP, msm_ioctl_gem_cpu_prep, DRM_AUTH|DRM_RENDER_ALLOW),
	DRM_IOCTL_DEF_DRV(MSM_GEM_CPU_FINI, msm_ioctl_gem_cpu_fini, DRM_AUTH|DRM_RENDER_ALLOW),
	DRM_IOCTL_DEF_DRV(MSM_GEM_SUBMIT,   msm_ioctl_gem_submit,   DRM_AUTH|DRM_RENDER_ALLOW),
	DRM_IOCTL_DEF_DRV(MSM_WAIT_FENCE,   msm_ioctl_wait_fence,   DRM_AUTH|DRM_RENDER_ALLOW),
	DRM_IOCTL_DEF_DRV(MSM_GEM_MADVISE,  msm_ioctl_gem_madvise,  DRM_AUTH|DRM_RENDER_ALLOW),
	DRM_IOCTL_DEF_DRV(MSM_SUBMITQUEUE_NEW,   msm_ioctl_submitqueue_new,   DRM_AUTH|DRM_RENDER_ALLOW),
	DRM_IOCTL_DEF_DRV(MSM_SUBMITQUEUE_CLOSE, msm_ioctl_submitqueue_close, DRM_AUTH|DRM_RENDER_ALLOW),
};

static const struct vm_operations_struct vm_ops = {
	.fault = msm_gem_fault,
	.open = drm_gem_vm_open,
	.close = drm_gem_vm_close,
};

static const struct file_operations fops = {
	.owner              = THIS_MODULE,
	.open               = drm_open,
	.release            = drm_release,
	.unlocked_ioctl     = drm_ioctl,
	.compat_ioctl       = drm_compat_ioctl,
	.poll               = drm_poll,
	.read               = drm_read,
	.llseek             = no_llseek,
	.mmap               = msm_gem_mmap,
};

static struct drm_driver msm_driver = {
	.driver_features    = DRIVER_HAVE_IRQ |
				DRIVER_GEM |
				DRIVER_PRIME |
				DRIVER_RENDER |
				DRIVER_ATOMIC |
				DRIVER_MODESET,
	.open               = msm_open,
	.postclose           = msm_postclose,
	.lastclose          = drm_fb_helper_lastclose,
	.irq_handler        = msm_irq,
	.irq_preinstall     = msm_irq_preinstall,
	.irq_postinstall    = msm_irq_postinstall,
	.irq_uninstall      = msm_irq_uninstall,
	.enable_vblank      = msm_enable_vblank,
	.disable_vblank     = msm_disable_vblank,
	.gem_free_object    = msm_gem_free_object,
	.gem_vm_ops         = &vm_ops,
	.dumb_create        = msm_gem_dumb_create,
	.dumb_map_offset    = msm_gem_dumb_map_offset,
	.prime_handle_to_fd = drm_gem_prime_handle_to_fd,
	.prime_fd_to_handle = drm_gem_prime_fd_to_handle,
	.gem_prime_export   = drm_gem_prime_export,
	.gem_prime_import   = drm_gem_prime_import,
	.gem_prime_res_obj  = msm_gem_prime_res_obj,
	.gem_prime_pin      = msm_gem_prime_pin,
	.gem_prime_unpin    = msm_gem_prime_unpin,
	.gem_prime_get_sg_table = msm_gem_prime_get_sg_table,
	.gem_prime_import_sg_table = msm_gem_prime_import_sg_table,
	.gem_prime_vmap     = msm_gem_prime_vmap,
	.gem_prime_vunmap   = msm_gem_prime_vunmap,
	.gem_prime_mmap     = msm_gem_prime_mmap,
#ifdef CONFIG_DEBUG_FS
	.debugfs_init       = msm_debugfs_init,
#endif
	.ioctls             = msm_ioctls,
	.num_ioctls         = ARRAY_SIZE(msm_ioctls),
	.fops               = &fops,
	.name               = "msm",
	.desc               = "MSM Snapdragon DRM",
	.date               = "20130625",
	.major              = MSM_VERSION_MAJOR,
	.minor              = MSM_VERSION_MINOR,
	.patchlevel         = MSM_VERSION_PATCHLEVEL,
};

#ifdef CONFIG_PM_SLEEP
static int msm_pm_suspend(struct device *dev)
{
	struct drm_device *ddev = dev_get_drvdata(dev);

	drm_kms_helper_poll_disable(ddev);

	return 0;
}

static int msm_pm_resume(struct device *dev)
{
	struct drm_device *ddev = dev_get_drvdata(dev);

	drm_kms_helper_poll_enable(ddev);

	return 0;
}
#endif

#ifdef CONFIG_PM
static int msm_runtime_suspend(struct device *dev)
{
	struct drm_device *ddev = dev_get_drvdata(dev);
	struct msm_drm_private *priv = ddev->dev_private;

	DBG("");

	if (priv->mdss)
		return msm_mdss_disable(priv->mdss);

	return 0;
}

static int msm_runtime_resume(struct device *dev)
{
	struct drm_device *ddev = dev_get_drvdata(dev);
	struct msm_drm_private *priv = ddev->dev_private;

	DBG("");

	if (priv->mdss)
		return msm_mdss_enable(priv->mdss);

	return 0;
}
#endif

static const struct dev_pm_ops msm_pm_ops = {
	SET_SYSTEM_SLEEP_PM_OPS(msm_pm_suspend, msm_pm_resume)
	SET_RUNTIME_PM_OPS(msm_runtime_suspend, msm_runtime_resume, NULL)
};

/*
 * Componentized driver support:
 */

/*
 * NOTE: duplication of the same code as exynos or imx (or probably any other).
 * so probably some room for some helpers
 */
static int compare_of(struct device *dev, void *data)
{
	return dev->of_node == data;
}

/*
 * Identify what components need to be added by parsing what remote-endpoints
 * our MDP output ports are connected to. In the case of LVDS on MDP4, there
 * is no external component that we need to add since LVDS is within MDP4
 * itself.
 */
static int add_components_mdp(struct device *mdp_dev,
			      struct component_match **matchptr)
{
	struct device_node *np = mdp_dev->of_node;
	struct device_node *ep_node;
	struct device *master_dev;

	/*
	 * on MDP4 based platforms, the MDP platform device is the component
	 * master that adds other display interface components to itself.
	 *
	 * on MDP5 based platforms, the MDSS platform device is the component
	 * master that adds MDP5 and other display interface components to
	 * itself.
	 */
	if (of_device_is_compatible(np, "qcom,mdp4"))
		master_dev = mdp_dev;
	else
		master_dev = mdp_dev->parent;

	for_each_endpoint_of_node(np, ep_node) {
		struct device_node *intf;
		struct of_endpoint ep;
		int ret;

		ret = of_graph_parse_endpoint(ep_node, &ep);
		if (ret) {
			dev_err(mdp_dev, "unable to parse port endpoint\n");
			of_node_put(ep_node);
			return ret;
		}

		/*
		 * The LCDC/LVDS port on MDP4 is a speacial case where the
		 * remote-endpoint isn't a component that we need to add
		 */
		if (of_device_is_compatible(np, "qcom,mdp4") &&
		    ep.port == 0)
			continue;

		/*
		 * It's okay if some of the ports don't have a remote endpoint
		 * specified. It just means that the port isn't connected to
		 * any external interface.
		 */
		intf = of_graph_get_remote_port_parent(ep_node);
		if (!intf)
			continue;

		drm_of_component_match_add(master_dev, matchptr, compare_of,
					   intf);
		of_node_put(intf);
	}

	return 0;
}

static int compare_name_mdp(struct device *dev, void *data)
{
	return (strstr(dev_name(dev), "mdp") != NULL);
}

static int add_display_components(struct device *dev,
				  struct component_match **matchptr)
{
	struct device *mdp_dev;
	int ret;

	/*
	 * MDP5 based devices don't have a flat hierarchy. There is a top level
	 * parent: MDSS, and children: MDP5, DSI, HDMI, eDP etc. Populate the
	 * children devices, find the MDP5 node, and then add the interfaces
	 * to our components list.
	 */
	if (of_device_is_compatible(dev->of_node, "qcom,mdss")) {
		ret = of_platform_populate(dev->of_node, NULL, NULL, dev);
		if (ret) {
			dev_err(dev, "failed to populate children devices\n");
			return ret;
		}

		mdp_dev = device_find_child(dev, NULL, compare_name_mdp);
		if (!mdp_dev) {
			dev_err(dev, "failed to find MDSS MDP node\n");
			of_platform_depopulate(dev);
			return -ENODEV;
		}

		put_device(mdp_dev);

		/* add the MDP component itself */
		drm_of_component_match_add(dev, matchptr, compare_of,
					   mdp_dev->of_node);
	} else {
		/* MDP4 */
		mdp_dev = dev;
	}

	ret = add_components_mdp(mdp_dev, matchptr);
	if (ret)
		of_platform_depopulate(dev);

	return ret;
}

/*
 * We don't know what's the best binding to link the gpu with the drm device.
 * Fow now, we just hunt for all the possible gpus that we support, and add them
 * as components.
 */
static const struct of_device_id msm_gpu_match[] = {
	{ .compatible = "qcom,adreno" },
	{ .compatible = "qcom,adreno-3xx" },
	{ .compatible = "qcom,kgsl-3d0" },
	{ },
};

static int add_gpu_components(struct device *dev,
			      struct component_match **matchptr)
{
	struct device_node *np;

	np = of_find_matching_node(NULL, msm_gpu_match);
	if (!np)
		return 0;

	drm_of_component_match_add(dev, matchptr, compare_of, np);

	of_node_put(np);

	return 0;
}

static int msm_drm_bind(struct device *dev)
{
	return msm_drm_init(dev, &msm_driver);
}

static void msm_drm_unbind(struct device *dev)
{
	msm_drm_uninit(dev);
}

static const struct component_master_ops msm_drm_ops = {
	.bind = msm_drm_bind,
	.unbind = msm_drm_unbind,
};

/*
 * Platform driver:
 */

static int msm_pdev_probe(struct platform_device *pdev)
{
	struct component_match *match = NULL;
	int ret;

	ret = add_display_components(&pdev->dev, &match);
	if (ret)
		return ret;

	ret = add_gpu_components(&pdev->dev, &match);
	if (ret)
		return ret;

	/* on all devices that I am aware of, iommu's which can map
	 * any address the cpu can see are used:
	 */
	ret = dma_set_mask_and_coherent(&pdev->dev, ~0);
	if (ret)
		return ret;

	return component_master_add_with_match(&pdev->dev, &msm_drm_ops, match);
}

static int msm_pdev_remove(struct platform_device *pdev)
{
	component_master_del(&pdev->dev, &msm_drm_ops);
	of_platform_depopulate(&pdev->dev);

	return 0;
}

static const struct of_device_id dt_match[] = {
	{ .compatible = "qcom,mdp4", .data = (void *)4 },	/* MDP4 */
	{ .compatible = "qcom,mdss", .data = (void *)5 },	/* MDP5 MDSS */
	{}
};
MODULE_DEVICE_TABLE(of, dt_match);

static struct platform_driver msm_platform_driver = {
	.probe      = msm_pdev_probe,
	.remove     = msm_pdev_remove,
	.driver     = {
		.name   = "msm",
		.of_match_table = dt_match,
		.pm     = &msm_pm_ops,
	},
};

static int __init msm_drm_register(void)
{
	if (!modeset)
		return -EINVAL;

	DBG("init");
	msm_mdp_register();
	msm_dsi_register();
	msm_edp_register();
	msm_hdmi_register();
	adreno_register();
	return platform_driver_register(&msm_platform_driver);
}

static void __exit msm_drm_unregister(void)
{
	DBG("fini");
	platform_driver_unregister(&msm_platform_driver);
	msm_hdmi_unregister();
	adreno_unregister();
	msm_edp_unregister();
	msm_dsi_unregister();
	msm_mdp_unregister();
}

module_init(msm_drm_register);
module_exit(msm_drm_unregister);

MODULE_AUTHOR("Rob Clark <robdclark@gmail.com");
MODULE_DESCRIPTION("MSM DRM Driver");
MODULE_LICENSE("GPL");<|MERGE_RESOLUTION|>--- conflicted
+++ resolved
@@ -39,11 +39,7 @@
 
 static const struct drm_mode_config_funcs mode_config_funcs = {
 	.fb_create = msm_framebuffer_create,
-<<<<<<< HEAD
-	.output_poll_changed = msm_fb_output_poll_changed,
-=======
 	.output_poll_changed = drm_fb_helper_output_poll_changed,
->>>>>>> 661e50bc
 	.atomic_check = drm_atomic_helper_check,
 	.atomic_commit = msm_atomic_commit,
 	.atomic_state_alloc = msm_atomic_state_alloc,
@@ -546,16 +542,6 @@
 	mutex_unlock(&dev->struct_mutex);
 
 	context_close(ctx);
-<<<<<<< HEAD
-}
-
-static void msm_lastclose(struct drm_device *dev)
-{
-	struct msm_drm_private *priv = dev->dev_private;
-	if (priv->fbdev)
-		drm_fb_helper_restore_fbdev_mode_unlocked(priv->fbdev);
-=======
->>>>>>> 661e50bc
 }
 
 static irqreturn_t msm_irq(int irq, void *arg)
