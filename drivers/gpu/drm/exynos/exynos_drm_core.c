/* exynos_drm_core.c
 *
 * Copyright (c) 2011 Samsung Electronics Co., Ltd.
 * Author:
 *	Inki Dae <inki.dae@samsung.com>
 *	Joonyoung Shim <jy0922.shim@samsung.com>
 *	Seung-Woo Kim <sw0312.kim@samsung.com>
 *
 * Permission is hereby granted, free of charge, to any person obtaining a
 * copy of this software and associated documentation files (the "Software"),
 * to deal in the Software without restriction, including without limitation
 * the rights to use, copy, modify, merge, publish, distribute, sublicense,
 * and/or sell copies of the Software, and to permit persons to whom the
 * Software is furnished to do so, subject to the following conditions:
 *
 * The above copyright notice and this permission notice (including the next
 * paragraph) shall be included in all copies or substantial portions of the
 * Software.
 *
 * THE SOFTWARE IS PROVIDED "AS IS", WITHOUT WARRANTY OF ANY KIND, EXPRESS OR
 * IMPLIED, INCLUDING BUT NOT LIMITED TO THE WARRANTIES OF MERCHANTABILITY,
 * FITNESS FOR A PARTICULAR PURPOSE AND NONINFRINGEMENT.  IN NO EVENT SHALL
 * VA LINUX SYSTEMS AND/OR ITS SUPPLIERS BE LIABLE FOR ANY CLAIM, DAMAGES OR
 * OTHER LIABILITY, WHETHER IN AN ACTION OF CONTRACT, TORT OR OTHERWISE,
 * ARISING FROM, OUT OF OR IN CONNECTION WITH THE SOFTWARE OR THE USE OR
 * OTHER DEALINGS IN THE SOFTWARE.
 */

#include <drm/drmP.h>
#include "exynos_drm_drv.h"
#include "exynos_drm_encoder.h"
#include "exynos_drm_connector.h"
#include "exynos_drm_fbdev.h"

static LIST_HEAD(exynos_drm_subdrv_list);

static int exynos_drm_create_enc_conn(struct drm_device *dev,
					struct exynos_drm_subdrv *subdrv)
{
	struct drm_encoder *encoder;
	struct drm_connector *connector;
	int ret;

	DRM_DEBUG_DRIVER("%s\n", __FILE__);

	subdrv->manager->dev = subdrv->dev;

	/* create and initialize a encoder for this sub driver. */
	encoder = exynos_drm_encoder_create(dev, subdrv->manager,
			(1 << MAX_CRTC) - 1);
	if (!encoder) {
		DRM_ERROR("failed to create encoder\n");
		return -EFAULT;
	}

	/*
	 * create and initialize a connector for this sub driver and
	 * attach the encoder created above to the connector.
	 */
	connector = exynos_drm_connector_create(dev, encoder);
	if (!connector) {
		DRM_ERROR("failed to create connector\n");
		ret = -EFAULT;
		goto err_destroy_encoder;
	}

	subdrv->encoder = encoder;
	subdrv->connector = connector;

	return 0;

err_destroy_encoder:
	encoder->funcs->destroy(encoder);
	return ret;
}

static void exynos_drm_destroy_enc_conn(struct exynos_drm_subdrv *subdrv)
{
	if (subdrv->encoder) {
		struct drm_encoder *encoder = subdrv->encoder;
		encoder->funcs->destroy(encoder);
		subdrv->encoder = NULL;
	}

	if (subdrv->connector) {
		struct drm_connector *connector = subdrv->connector;
		connector->funcs->destroy(connector);
		subdrv->connector = NULL;
	}
}

static int exynos_drm_subdrv_probe(struct drm_device *dev,
					struct exynos_drm_subdrv *subdrv)
{
	if (subdrv->probe) {
		int ret;

		subdrv->drm_dev = dev;

		/*
		 * this probe callback would be called by sub driver
		 * after setting of all resources to this sub driver,
		 * such as clock, irq and register map are done or by load()
		 * of exynos drm driver.
		 *
		 * P.S. note that this driver is considered for modularization.
		 */
		ret = subdrv->probe(dev, subdrv->dev);
		if (ret)
			return ret;
	}

	return 0;
}

static void exynos_drm_subdrv_remove(struct drm_device *dev,
				      struct exynos_drm_subdrv *subdrv)
{
	DRM_DEBUG_DRIVER("%s\n", __FILE__);

	if (subdrv->remove)
		subdrv->remove(dev, subdrv->dev);
}

int exynos_drm_device_register(struct drm_device *dev)
{
	struct exynos_drm_subdrv *subdrv, *n;
	unsigned int fine_cnt = 0;
	int err;

	DRM_DEBUG_DRIVER("%s\n", __FILE__);

	if (!dev)
		return -EINVAL;

	list_for_each_entry_safe(subdrv, n, &exynos_drm_subdrv_list, list) {
		err = exynos_drm_subdrv_probe(dev, subdrv);
		if (err) {
			DRM_DEBUG("exynos drm subdrv probe failed.\n");
			list_del(&subdrv->list);
			continue;
		}

		/*
		 * if manager is null then it means that this sub driver
		 * doesn't need encoder and connector.
		 */
		if (!subdrv->manager) {
			fine_cnt++;
			continue;
		}

		err = exynos_drm_create_enc_conn(dev, subdrv);
		if (err) {
			DRM_DEBUG("failed to create encoder and connector.\n");
			exynos_drm_subdrv_remove(dev, subdrv);
			list_del(&subdrv->list);
			continue;
		}

		fine_cnt++;
	}

	if (!fine_cnt)
		return -EINVAL;

	return 0;
}
EXPORT_SYMBOL_GPL(exynos_drm_device_register);

int exynos_drm_device_unregister(struct drm_device *dev)
{
	struct exynos_drm_subdrv *subdrv;

	DRM_DEBUG_DRIVER("%s\n", __FILE__);

	if (!dev) {
		WARN(1, "Unexpected drm device unregister!\n");
		return -EINVAL;
	}

	list_for_each_entry(subdrv, &exynos_drm_subdrv_list, list) {
		exynos_drm_subdrv_remove(dev, subdrv);
<<<<<<< HEAD
=======
		exynos_drm_destroy_enc_conn(subdrv);
	}
>>>>>>> 4a8e43fe

	return 0;
}
EXPORT_SYMBOL_GPL(exynos_drm_device_unregister);

int exynos_drm_subdrv_register(struct exynos_drm_subdrv *subdrv)
{
	DRM_DEBUG_DRIVER("%s\n", __FILE__);

	if (!subdrv)
		return -EINVAL;

	list_add_tail(&subdrv->list, &exynos_drm_subdrv_list);

	return 0;
}
EXPORT_SYMBOL_GPL(exynos_drm_subdrv_register);

int exynos_drm_subdrv_unregister(struct exynos_drm_subdrv *subdrv)
{
	DRM_DEBUG_DRIVER("%s\n", __FILE__);

	if (!subdrv)
		return -EINVAL;

	list_del(&subdrv->list);

	return 0;
}
EXPORT_SYMBOL_GPL(exynos_drm_subdrv_unregister);

int exynos_drm_subdrv_open(struct drm_device *dev, struct drm_file *file)
{
	struct exynos_drm_subdrv *subdrv;
	int ret;

	list_for_each_entry(subdrv, &exynos_drm_subdrv_list, list) {
		if (subdrv->open) {
			ret = subdrv->open(dev, subdrv->dev, file);
			if (ret)
				goto err;
		}
	}

	return 0;

err:
	list_for_each_entry_reverse(subdrv, &subdrv->list, list) {
		if (subdrv->close)
			subdrv->close(dev, subdrv->dev, file);
	}
	return ret;
}
EXPORT_SYMBOL_GPL(exynos_drm_subdrv_open);

void exynos_drm_subdrv_close(struct drm_device *dev, struct drm_file *file)
{
	struct exynos_drm_subdrv *subdrv;

	list_for_each_entry(subdrv, &exynos_drm_subdrv_list, list) {
		if (subdrv->close)
			subdrv->close(dev, subdrv->dev, file);
	}
}
EXPORT_SYMBOL_GPL(exynos_drm_subdrv_close);<|MERGE_RESOLUTION|>--- conflicted
+++ resolved
@@ -181,11 +181,8 @@
 
 	list_for_each_entry(subdrv, &exynos_drm_subdrv_list, list) {
 		exynos_drm_subdrv_remove(dev, subdrv);
-<<<<<<< HEAD
-=======
 		exynos_drm_destroy_enc_conn(subdrv);
 	}
->>>>>>> 4a8e43fe
 
 	return 0;
 }
