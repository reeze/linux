--- conflicted
+++ resolved
@@ -37,11 +37,7 @@
 	u8	chksum;
 } __packed;
 
-<<<<<<< HEAD
-#define FW_OPCODE_SIZE FIELD_SIZEOF(struct rtl_fw_phy_action, code[0])
-=======
 #define FW_OPCODE_SIZE sizeof_field(struct rtl_fw_phy_action, code[0])
->>>>>>> a7196caf
 
 static bool rtl_fw_format_ok(struct rtl_fw *rtl_fw)
 {
