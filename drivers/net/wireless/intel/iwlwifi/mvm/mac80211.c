--- conflicted
+++ resolved
@@ -359,16 +359,11 @@
 	/* Set this early since we need to have it for the check below */
 	if (mvm->mld_api_is_used && mvm->nvm_data->sku_cap_11be_enable &&
 	    !iwlwifi_mod_params.disable_11ax &&
-<<<<<<< HEAD
-	    !iwlwifi_mod_params.disable_11be)
+	    !iwlwifi_mod_params.disable_11be) {
 		hw->wiphy->flags |= WIPHY_FLAG_DISABLE_WEXT;
-=======
-	    !iwlwifi_mod_params.disable_11be) {
-		hw->wiphy->flags |= WIPHY_FLAG_SUPPORTS_MLO;
 		/* we handle this already earlier, but need it for MLO */
 		ieee80211_hw_set(hw, HANDLES_QUIET_CSA);
 	}
->>>>>>> 0ccf50df
 
 	/* With MLD FW API, it tracks timing by itself,
 	 * no need for any timing from the host
