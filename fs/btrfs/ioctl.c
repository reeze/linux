--- conflicted
+++ resolved
@@ -3429,7 +3429,6 @@
 	return ret;
 }
 
-<<<<<<< HEAD
 static long btrfs_ioctl_quota_ctl(struct btrfs_root *root, void __user *arg)
 {
 	struct btrfs_ioctl_quota_ctl_args *sa;
@@ -3604,7 +3603,9 @@
 
 out:
 	kfree(sa);
-=======
+	return ret;
+}
+
 static long btrfs_ioctl_set_received_subvol(struct file *file,
 					    void __user *arg)
 {
@@ -3683,7 +3684,6 @@
 	kfree(sa);
 	up_write(&root->fs_info->subvol_sem);
 	mnt_drop_write_file(file);
->>>>>>> 31db9f7c
 	return ret;
 }
 
