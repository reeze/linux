/* (C) 1999-2001 Paul `Rusty' Russell
 * (C) 2002-2004 Netfilter Core Team <coreteam@netfilter.org>
 *
 * This program is free software; you can redistribute it and/or modify
 * it under the terms of the GNU General Public License version 2 as
 * published by the Free Software Foundation.
 */

#include <linux/module.h>
#include <net/ipv6.h>
#include <net/ip6_route.h>
#include <net/ip6_fib.h>
#include <net/ip6_checksum.h>
#include <net/netfilter/ipv6/nf_reject.h>
#include <linux/netfilter_ipv6.h>
#include <linux/netfilter_bridge.h>

const struct tcphdr *nf_reject_ip6_tcphdr_get(struct sk_buff *oldskb,
					      struct tcphdr *otcph,
					      unsigned int *otcplen, int hook)
{
	const struct ipv6hdr *oip6h = ipv6_hdr(oldskb);
	u8 proto;
	__be16 frag_off;
	int tcphoff;

	proto = oip6h->nexthdr;
	tcphoff = ipv6_skip_exthdr(oldskb, ((u8 *)(oip6h + 1) - oldskb->data),
				   &proto, &frag_off);

	if ((tcphoff < 0) || (tcphoff > oldskb->len)) {
		pr_debug("Cannot get TCP header.\n");
		return NULL;
	}

	*otcplen = oldskb->len - tcphoff;

	/* IP header checks: fragment, too short. */
	if (proto != IPPROTO_TCP || *otcplen < sizeof(struct tcphdr)) {
		pr_debug("proto(%d) != IPPROTO_TCP or too short (len = %d)\n",
			 proto, *otcplen);
		return NULL;
	}

	otcph = skb_header_pointer(oldskb, tcphoff, sizeof(struct tcphdr),
				   otcph);
	if (otcph == NULL)
		return NULL;

	/* No RST for RST. */
	if (otcph->rst) {
		pr_debug("RST is set\n");
		return NULL;
	}

	/* Check checksum. */
	if (nf_ip6_checksum(oldskb, hook, tcphoff, IPPROTO_TCP)) {
		pr_debug("TCP checksum is invalid\n");
		return NULL;
	}

	return otcph;
}
EXPORT_SYMBOL_GPL(nf_reject_ip6_tcphdr_get);

struct ipv6hdr *nf_reject_ip6hdr_put(struct sk_buff *nskb,
				     const struct sk_buff *oldskb,
				     __u8 protocol, int hoplimit)
{
	struct ipv6hdr *ip6h;
	const struct ipv6hdr *oip6h = ipv6_hdr(oldskb);
#define DEFAULT_TOS_VALUE	0x0U
	const __u8 tclass = DEFAULT_TOS_VALUE;

	skb_put(nskb, sizeof(struct ipv6hdr));
	skb_reset_network_header(nskb);
	ip6h = ipv6_hdr(nskb);
	ip6_flow_hdr(ip6h, tclass, 0);
	ip6h->hop_limit = hoplimit;
	ip6h->nexthdr = protocol;
	ip6h->saddr = oip6h->daddr;
	ip6h->daddr = oip6h->saddr;

	nskb->protocol = htons(ETH_P_IPV6);

	return ip6h;
}
EXPORT_SYMBOL_GPL(nf_reject_ip6hdr_put);

void nf_reject_ip6_tcphdr_put(struct sk_buff *nskb,
			      const struct sk_buff *oldskb,
			      const struct tcphdr *oth, unsigned int otcplen)
{
	struct tcphdr *tcph;
	int needs_ack;

	skb_reset_transport_header(nskb);
	tcph = (struct tcphdr *)skb_put(nskb, sizeof(struct tcphdr));
	/* Truncate to length (no data) */
	tcph->doff = sizeof(struct tcphdr)/4;
	tcph->source = oth->dest;
	tcph->dest = oth->source;

	if (oth->ack) {
		needs_ack = 0;
		tcph->seq = oth->ack_seq;
		tcph->ack_seq = 0;
	} else {
		needs_ack = 1;
		tcph->ack_seq = htonl(ntohl(oth->seq) + oth->syn + oth->fin +
				      otcplen - (oth->doff<<2));
		tcph->seq = 0;
	}

	/* Reset flags */
	((u_int8_t *)tcph)[13] = 0;
	tcph->rst = 1;
	tcph->ack = needs_ack;
	tcph->window = 0;
	tcph->urg_ptr = 0;
	tcph->check = 0;

	/* Adjust TCP checksum */
	tcph->check = csum_ipv6_magic(&ipv6_hdr(nskb)->saddr,
				      &ipv6_hdr(nskb)->daddr,
				      sizeof(struct tcphdr), IPPROTO_TCP,
				      csum_partial(tcph,
						   sizeof(struct tcphdr), 0));
}
EXPORT_SYMBOL_GPL(nf_reject_ip6_tcphdr_put);

void nf_send_reset6(struct net *net, struct sk_buff *oldskb, int hook)
{
	struct sk_buff *nskb;
	struct tcphdr _otcph;
	const struct tcphdr *otcph;
	unsigned int otcplen, hh_len;
	const struct ipv6hdr *oip6h = ipv6_hdr(oldskb);
	struct ipv6hdr *ip6h;
	struct dst_entry *dst = NULL;
	struct flowi6 fl6;

	if ((!(ipv6_addr_type(&oip6h->saddr) & IPV6_ADDR_UNICAST)) ||
	    (!(ipv6_addr_type(&oip6h->daddr) & IPV6_ADDR_UNICAST))) {
		pr_debug("addr is not unicast.\n");
		return;
	}

	otcph = nf_reject_ip6_tcphdr_get(oldskb, &_otcph, &otcplen, hook);
	if (!otcph)
		return;

	memset(&fl6, 0, sizeof(fl6));
	fl6.flowi6_proto = IPPROTO_TCP;
	fl6.saddr = oip6h->daddr;
	fl6.daddr = oip6h->saddr;
	fl6.fl6_sport = otcph->dest;
	fl6.fl6_dport = otcph->source;
	fl6.flowi6_oif = l3mdev_master_ifindex(skb_dst(oldskb)->dev);
<<<<<<< HEAD
=======
	fl6.flowi6_mark = IP6_REPLY_MARK(net, oldskb->mark);
>>>>>>> c470abd4
	security_skb_classify_flow(oldskb, flowi6_to_flowi(&fl6));
	dst = ip6_route_output(net, NULL, &fl6);
	if (dst->error) {
		dst_release(dst);
		return;
	}
	dst = xfrm_lookup(net, dst, flowi6_to_flowi(&fl6), NULL, 0);
	if (IS_ERR(dst))
		return;

	hh_len = (dst->dev->hard_header_len + 15)&~15;
	nskb = alloc_skb(hh_len + 15 + dst->header_len + sizeof(struct ipv6hdr)
			 + sizeof(struct tcphdr) + dst->trailer_len,
			 GFP_ATOMIC);

	if (!nskb) {
		net_dbg_ratelimited("cannot alloc skb\n");
		dst_release(dst);
		return;
	}

	skb_dst_set(nskb, dst);

	nskb->mark = fl6.flowi6_mark;

	skb_reserve(nskb, hh_len + dst->header_len);
	ip6h = nf_reject_ip6hdr_put(nskb, oldskb, IPPROTO_TCP,
				    ip6_dst_hoplimit(dst));
	nf_reject_ip6_tcphdr_put(nskb, oldskb, otcph, otcplen);

	nf_ct_attach(nskb, oldskb);

#if IS_ENABLED(CONFIG_BRIDGE_NETFILTER)
	/* If we use ip6_local_out for bridged traffic, the MAC source on
	 * the RST will be ours, instead of the destination's.  This confuses
	 * some routers/firewalls, and they drop the packet.  So we need to
	 * build the eth header using the original destination's MAC as the
	 * source, and send the RST packet directly.
	 */
	if (oldskb->nf_bridge) {
		struct ethhdr *oeth = eth_hdr(oldskb);

		nskb->dev = nf_bridge_get_physindev(oldskb);
		nskb->protocol = htons(ETH_P_IPV6);
		ip6h->payload_len = htons(sizeof(struct tcphdr));
		if (dev_hard_header(nskb, nskb->dev, ntohs(nskb->protocol),
				    oeth->h_source, oeth->h_dest, nskb->len) < 0)
			return;
		dev_queue_xmit(nskb);
	} else
#endif
		ip6_local_out(net, nskb->sk, nskb);
}
EXPORT_SYMBOL_GPL(nf_send_reset6);

static bool reject6_csum_ok(struct sk_buff *skb, int hook)
{
	const struct ipv6hdr *ip6h = ipv6_hdr(skb);
	int thoff;
	__be16 fo;
	u8 proto;

	if (skb->csum_bad)
		return false;

	if (skb_csum_unnecessary(skb))
		return true;

	proto = ip6h->nexthdr;
	thoff = ipv6_skip_exthdr(skb, ((u8 *)(ip6h + 1) - skb->data), &proto, &fo);

	if (thoff < 0 || thoff >= skb->len || (fo & htons(~0x7)) != 0)
		return false;

	return nf_ip6_checksum(skb, hook, thoff, proto) == 0;
}

void nf_send_unreach6(struct net *net, struct sk_buff *skb_in,
		      unsigned char code, unsigned int hooknum)
{
	if (!reject6_csum_ok(skb_in, hooknum))
		return;

	if (hooknum == NF_INET_LOCAL_OUT && skb_in->dev == NULL)
		skb_in->dev = net->loopback_dev;

	icmpv6_send(skb_in, ICMPV6_DEST_UNREACH, code, 0);
}
EXPORT_SYMBOL_GPL(nf_send_unreach6);

MODULE_LICENSE("GPL");<|MERGE_RESOLUTION|>--- conflicted
+++ resolved
@@ -157,10 +157,7 @@
 	fl6.fl6_sport = otcph->dest;
 	fl6.fl6_dport = otcph->source;
 	fl6.flowi6_oif = l3mdev_master_ifindex(skb_dst(oldskb)->dev);
-<<<<<<< HEAD
-=======
 	fl6.flowi6_mark = IP6_REPLY_MARK(net, oldskb->mark);
->>>>>>> c470abd4
 	security_skb_classify_flow(oldskb, flowi6_to_flowi(&fl6));
 	dst = ip6_route_output(net, NULL, &fl6);
 	if (dst->error) {
