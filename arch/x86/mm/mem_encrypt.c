--- conflicted
+++ resolved
@@ -410,43 +410,11 @@
 	return early_set_memory_enc_dec(vaddr, size, true);
 }
 
-<<<<<<< HEAD
-=======
 void __init early_set_mem_enc_dec_hypercall(unsigned long vaddr, int npages, bool enc)
 {
 	notify_range_enc_status_changed(vaddr, npages, enc);
 }
 
-/*
- * SME and SEV are very similar but they are not the same, so there are
- * times that the kernel will need to distinguish between SME and SEV. The
- * sme_active() and sev_active() functions are used for this.  When a
- * distinction isn't needed, the mem_encrypt_active() function can be used.
- *
- * The trampoline code is a good example for this requirement.  Before
- * paging is activated, SME will access all memory as decrypted, but SEV
- * will access all memory as encrypted.  So, when APs are being brought
- * up under SME the trampoline area cannot be encrypted, whereas under SEV
- * the trampoline area must be encrypted.
- */
-bool sev_active(void)
-{
-	return sev_status & MSR_AMD64_SEV_ENABLED;
-}
-
-bool sme_active(void)
-{
-	return sme_me_mask && !sev_active();
-}
-EXPORT_SYMBOL_GPL(sev_active);
-
-/* Needs to be called from non-instrumentable code */
-bool noinstr sev_es_active(void)
-{
-	return sev_status & MSR_AMD64_SEV_ES_ENABLED;
-}
-
->>>>>>> 73f1b4fe
 /* Override for DMA direct allocation check - ARCH_HAS_FORCE_DMA_UNENCRYPTED */
 bool force_dma_unencrypted(struct device *dev)
 {
