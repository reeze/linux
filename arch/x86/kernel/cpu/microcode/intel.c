--- conflicted
+++ resolved
@@ -921,11 +921,7 @@
 	 */
 	if (c->x86 == 6 &&
 	    c->x86_model == INTEL_FAM6_BROADWELL_X &&
-<<<<<<< HEAD
-	    c->x86_mask == 0x01 &&
-=======
 	    c->x86_stepping == 0x01 &&
->>>>>>> 661e50bc
 	    llc_size_per_core > 2621440 &&
 	    c->microcode < 0x0b000021) {
 		pr_err_once("Erratum BDF90: late loading with revision < 0x0b000021 (0x%x) disabled.\n", c->microcode);
@@ -986,11 +982,7 @@
 
 static int __init calc_llc_size_per_core(struct cpuinfo_x86 *c)
 {
-<<<<<<< HEAD
-	u64 llc_size = c->x86_cache_size * 1024;
-=======
 	u64 llc_size = c->x86_cache_size * 1024ULL;
->>>>>>> 661e50bc
 
 	do_div(llc_size, c->x86_max_cores);
 
